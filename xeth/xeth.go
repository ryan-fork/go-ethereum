--- conflicted
+++ resolved
@@ -34,13 +34,8 @@
 	PeerCount() int
 	IsListening() bool
 	Peers() []*p2p.Peer
-<<<<<<< HEAD
-	Db() ethutil.Database
-=======
-	KeyManager() *crypto.KeyManager
 	BlockDb() ethutil.Database
 	StateDb() ethutil.Database
->>>>>>> 676a0de5
 	EventMux() *event.TypeMux
 	Whisper() *whisper.Whisper
 	Miner() *miner.Miner
